--- conflicted
+++ resolved
@@ -247,10 +247,6 @@
                 toRun->nextBurst(); 
                 toRun->setBurstStartTime(time);      
                 if(toRun->getRemainingTime() > 0 && toRun->getCurrentBurst() < toRun->getNumBursts()){ 
-<<<<<<< HEAD
-                    //usleep(30000);
-=======
->>>>>>> 2e2c64db
                     toRun->setState(Process::State::IO, time); //if the process is unfinished when kicked, it goes to IO.
                     toRun->setCpuCore(-1);
                     toRun = NULL;
