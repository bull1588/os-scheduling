#include <iostream>
#include <string>
#include <list>
#include <vector>
#include <chrono>
#include <thread>
#include <mutex>
#include <condition_variable>
#include <unistd.h>
#include "configreader.h"
#include "process.h"

// Shared data for all cores
typedef struct SchedulerData {
    std::mutex mutex;
    std::condition_variable condition;
    ScheduleAlgorithm algorithm;
    uint32_t context_switch;
    uint32_t time_slice;
    std::list<Process*> ready_queue;
    bool all_terminated;
} SchedulerData;

void coreRunProcesses(uint8_t core_id, SchedulerData *data);
int printProcessOutput(std::vector<Process*>& processes, std::mutex& mutex);
void clearOutput(int num_lines);
uint64_t currentTime();
std::string processStateToString(Process::State state);

int main(int argc, char **argv)
{
    std::cout << "Starting program.";

    // Ensure user entered a command line parameter for configuration file name
    if (argc < 2)
    {
        std::cerr << "Error: must specify configuration file" << std::endl;
        exit(EXIT_FAILURE);
    }

    // Declare variables used throughout main
    int i;
    SchedulerData *shared_data;
    std::vector<Process*> processes;

    std::cout << "Starting file read.";

    // Read configuration file for scheduling simulation
    SchedulerConfig *config = readConfigFile(argv[1]);

    // Store configuration parameters in shared data object
    uint8_t num_cores = config->cores;
    shared_data = new SchedulerData();
    shared_data->algorithm = config->algorithm;
    shared_data->context_switch = config->context_switch;
    shared_data->time_slice = config->time_slice;
    shared_data->all_terminated = false;

    // Create processes
    uint64_t start = currentTime();
    for (i = 0; i < config->num_processes; i++)
    {
        Process *p = new Process(config->processes[i], start);
        processes.push_back(p);
        // If process should be launched immediately, add to ready queue
        if (p->getState() == Process::State::Ready)
        {
            shared_data->ready_queue.push_back(p);
        }

        std::cout << "For process: " << i << " - ";
        for(int i = 0; i < p->getNumBursts(); i++){
            std::cout << p->getBurstTime(i) << " ";
        }
    }



    // Free configuration data from memory
    deleteConfig(config);

    // Launch 1 scheduling thread per cpu core
    std::thread *schedule_threads = new std::thread[num_cores];
    for (i = 0; i < num_cores; i++)
    {
        schedule_threads[i] = std::thread(coreRunProcesses, i, shared_data);
    }
//
    // Main thread work goes here
    int num_lines = 0;
    int count_terminated = 0;
    while (!(shared_data->all_terminated)){
        // Clear output from previous iteration
        clearOutput(num_lines);
        // Do the following:
        //   --for loop
        //   1- Get current time
        //   2- *Check if any processes need to move from NotStarted to Ready (based on elapsed time), and if so put that process in the ready queue
        //   3- *Check if any processes have finished their I/O burst, and if so put that process back in the ready queue
        //   4- *Check if any running process need to be interrupted (RR time slice expires or newly ready process has higher priority)
        //   5- *Sort the ready queue (if needed - based on scheduling algorithm)
        //   --in for loop
        //   6- Determine if all processes are in the terminated state
        //   7- * = accesses shared data (ready queue), so be sure to use proper synchronization
        for(int i = 0; i < processes.size(); i++){
            //1- get current time
            uint64_t current_time = currentTime(); 
            //2- *Check if any processes need to move from NotStarted to Ready (based on elapsed time), and if so put that process in the ready queue
            if((current_time - start >= processes[i]->getStartTime()) && (processes[i]->getState() == Process::State::NotStarted))
            { 
                processes[i]->setState(Process::State::Ready, current_time); //now in ready queue
                {
                std::lock_guard<std::mutex> lock(shared_data->mutex);
                shared_data->ready_queue.push_back(processes[i]);
                //std::cout << "Pushed to ready queue from NotStarted\n";
                }
            }
            //3- *Check if any processes have finished their I/O burst, and if so put that process back in the ready queue.
            //AKA if process is in I/O AND the time it has spent in current burst is GREATER than the time needed for the current burst
            if((processes[i]->getState() == Process::State::IO) 
                && (current_time - processes[i]->getBurstStartTime() >= processes[i]->getBurstTime(processes[i]->getCurrentBurst())))
            {
            processes[i]->setState(Process::State::Ready, currentTime()); //now in ready queue
            processes[i]->nextBurst(); //move to next since IO burst is over
                {
                    std::lock_guard<std::mutex> lock(shared_data->mutex);
                    shared_data->ready_queue.push_back(processes[i]);
                    //std::cout << "Pushed to ready queue from IO\n";
                }
            }   
            //4- *Check if any running process need to be interrupted (RR time slice expires or newly ready process has higher priority)
            //if RR AND it has been on CPU for equal to or longer than the designated time slice
            if((processes[i]->getState() == Process::State::Running) 
                && (shared_data->algorithm == ScheduleAlgorithm::RR) 
                && (currentTime() - processes[i]->getBurstStartTime() >= shared_data->time_slice))
            { 
                processes[i]->interrupt(); //interrupt!
            }
            //if ready queue not empty AND current process is not lower priority than top of queue (indicated by a higher priority value)
            if((processes[i]->getState() == Process::State::Running) 
                && (!shared_data->ready_queue.empty()) 
                && (processes[i]->getPriority() > shared_data->ready_queue.front()->getPriority())
                && shared_data->algorithm == ScheduleAlgorithm::PP)
            {
                processes[i]->interrupt(); //interrupt!
            }
            //5- *Sort the ready queue (if needed - based on scheduling algorithm)
            if (shared_data->algorithm == ScheduleAlgorithm::SJF){
                {
                std::lock_guard<std::mutex> lock(shared_data->mutex);
                shared_data->ready_queue.sort(SjfComparator());
                }
            }
            if (shared_data->algorithm == ScheduleAlgorithm::PP){
                {
                std::lock_guard<std::mutex> lock(shared_data->mutex);
                shared_data->ready_queue.sort(PpComparator());
                }
            }
        }//for loop
        //6- Determine if all processes are in the terminated state
        count_terminated = 0;
        for(int i = 0; i < processes.size(); i++){ //check all to count number of terminated
            if (processes[i]->getState() == Process::State::Terminated){
                count_terminated++;
            }
        }
        if(count_terminated == processes.size()){
            {
            std::lock_guard<std::mutex> lock(shared_data->mutex);
            shared_data->all_terminated = true;
            }
        }

        // output process status table
        num_lines = printProcessOutput(processes, shared_data->mutex);
        // sleep 50 ms
        usleep(50000);
    }

    // wait for threads to finish
    for (i = 0; i < num_cores; i++)
    {
        schedule_threads[i].join();
    }

    // print final statistics
    double cpu_utilization = 0.0; //percentage
    double cpu_time = 0.0; //total
    double throughput_first_half = 0.0; 
    double throughput_second_half = 0.0; 
    double throughput_full = 0.0; 
    double avg_turnaround = 0.0; 
    double total_turnaround = 0.0;
    double avg_waiting_time = 0.0; 
    double total_waiting_time = 0.0;
    int count_processes = 0;
    std::vector<double> turnarounds;

    //loop through to get totals for all processes and count
    for(int i = 0; i < processes.size(); i++){
        cpu_time += processes[i]->getCpuTime();
        total_turnaround += processes[i]->getTurnaroundTime();
        total_waiting_time += processes[i]->getWaitTime();
        turnarounds.push_back(processes[i]->getTurnaroundTime()); //populate vector holding turn time for each process
        count_processes++;
    }
    avg_turnaround = total_turnaround / count_processes; //average it out
    avg_waiting_time = total_waiting_time / count_processes;
    cpu_utilization = (cpu_time / total_turnaround) * 100.0; //mult by 100 to get a percentage

    //now sort turnarounds to see which were the first half done and which were second half
    std::sort(turnarounds.begin(), turnarounds.end());

    int count_first_half = 0;
    int count_second_half = 0;
    for(int i = 0; i < processes.size(); i++){
        if(i < processes.size() / 2){ //first half
            throughput_first_half += turnarounds[i];
            count_first_half++;
        }
        else{ //second half
            throughput_second_half += turnarounds[i];
            count_second_half++;
        }
    }
    throughput_first_half = count_first_half / throughput_first_half;
    throughput_second_half = count_second_half / throughput_second_half;

    //print!
    printf("CPU utilization: %0.1lf percent \n", cpu_utilization);
    printf("Throughput average for first half: %0.3lf processes per second \n", throughput_first_half);
    printf("Throughput average for second half: %0.3lf processes per second \n", throughput_second_half);
    printf("Overall throughput average: %0.3lf processes per second \n", (throughput_first_half + throughput_second_half) / 2);
    printf("Average turnaround: %0.1lf seconds \n", avg_turnaround);
    printf("Average waiting time: %0.1lf seconds \n", avg_waiting_time);
    // Clean up before quitting program
    processes.clear();
    return 0;
}

void coreRunProcesses(uint8_t core_id, SchedulerData *shared_data)
{
<<<<<<< HEAD
=======
     // Work to be done by each core idependent of the other cores
        // Repeat until all processes in terminated state:
        //  1 - *Get process at front of ready queue
        //  2 - Simulate the processes running until one of the following:
        //     - CPU burst time has elapsed
        //     - Interrupted (RR time slice has elapsed or process preempted by higher priority process)
        //  3 - Place the process back in the appropriate queue
        //     - I/O queue if CPU burst finished (and process not finished) -- no actual queue, simply set state to IO
        //     - Terminated if CPU burst finished and no more bursts remain -- no actual queue, simply set state to Terminated
        //     - *Ready queue if interrupted (be sure to modify the CPU burst time to now reflect the remaining time)
        //  4 - Wait context switching time
        //   - * = accesses shared data (ready queue), so be sure to use proper synchronization

>>>>>>> 5d870cff
    while(!shared_data->all_terminated){ //Run repeatedly until all processes are terminated. 
        
        Process *toRun;

        //Step 1 - Get process at front of ready queue.
        if(!shared_data->ready_queue.empty()){ //get a process if we have one waiting
            std::lock_guard<std::mutex> lock(shared_data->mutex); //if shared errors occur, consider moving this lock outside the IF to catch the read conditional
            toRun = shared_data->ready_queue.front(); 
            shared_data->ready_queue.pop_front(); //pop_front just evicts the front member, so we have to retrieve it first. 
        }

        if(toRun != NULL){
            toRun->setBurstStartTime(currentTime()); //Start "simulation" of CPU burst.
        }

        //Step 2 - Simulate the process until one of two conditionals occur - Burst time elapses or Interrupt is flagged
        while(toRun != NULL){ 
          //usleep(30000);
          toRun->setState(Process::State::Running, currentTime()); //set it to running at the current time flag.
          uint64_t time = currentTime();
          toRun->updateProcess(time);
          toRun->setCpuCore(core_id);
          //std::cout << "PID: " << toRun->getPid() << ", Elapsed time" << time - toRun->getBurstStartTime() << "\n";
          //std::cout << "PID: " << toRun->getPid() << ", Burst time" << toRun->getBurstTime(toRun->getCurrentBurst()) << "\n";
            if(toRun != NULL && time - toRun->getBurstStartTime() >= toRun->getBurstTime(toRun->getCurrentBurst())){
                //std::cout << "Finished burst. \n";
                toRun->nextBurst(); 
                toRun->setBurstStartTime(time);      
                if(toRun->getRemainingTime() > 0 && toRun->getCurrentBurst() < toRun->getNumBursts()){ 
                    //std::cout << "IO \n";
                    //usleep(30000);
                    toRun->setState(Process::State::IO, time); //if the process is unfinished when kicked, it goes to IO.
                    //std::cout << "Set state \n";
                    toRun->setCpuCore(-1);
                    toRun = NULL;
                    //std::cout << "Set state \n";
                } else {
                    toRun->setState(Process::State::Terminated, time); //if we finished the last burst, set process to Terminated.
                    toRun->setRemainingTime(0);
                    //td::cout << "Terminate pid: " << toRun->getPid() << "\n";
                    toRun->setCpuCore(-1); 
                    toRun = NULL;
                }
            } else if(toRun != NULL && toRun->isInterrupted()){
                std::lock_guard<std::mutex> lock(shared_data->mutex); 
                toRun->setState(Process::State::Ready, time);
                toRun->updateProcess(time);
                toRun->updateBurstTime(toRun->getCurrentBurst(), toRun->getBurstTime(toRun->getCurrentBurst()) - (time - toRun->getBurstStartTime())); //Update CPU Burst time (UNFINISHED)
                shared_data->ready_queue.push_back(toRun); //If an interrupt occured, send our process back into the ready queue
                //std::cout << "Pushed to ready queue from Interrupt\n";
                toRun->interruptHandled(); //set it back to uninterrupted.
                toRun = NULL;
            }
        }
        //Step 4 - Wait for the allotted context switching time.
        
        usleep(shared_data->context_switch);
    }
}

int printProcessOutput(std::vector<Process*>& processes, std::mutex& mutex)
{
    int i;
    int num_lines = 2;
    std::lock_guard<std::mutex> lock(mutex);
    printf("|   PID | Priority |      State | Core | Turn Time | Wait Time | CPU Time | Remain Time |\n");
    printf("+-------+----------+------------+------+-----------+-----------+----------+-------------+\n");
    for (i = 0; i < processes.size(); i++)
    {
        if (processes[i]->getState() != Process::State::NotStarted)
        {
            uint16_t pid = processes[i]->getPid();
            uint8_t priority = processes[i]->getPriority();
            std::string process_state = processStateToString(processes[i]->getState());
            int8_t core = processes[i]->getCpuCore();
            std::string cpu_core = (core >= 0) ? std::to_string(core) : "--";
            double turn_time = processes[i]->getTurnaroundTime();
            double wait_time = processes[i]->getWaitTime();
            double cpu_time = processes[i]->getCpuTime();
            double remain_time = processes[i]->getRemainingTime();
            printf("| %5u | %8u | %10s | %4s | %9.1lf | %9.1lf | %8.1lf | %11.1lf |\n", 
                   pid, priority, process_state.c_str(), cpu_core.c_str(), turn_time, 
                   wait_time, cpu_time, remain_time);
            num_lines++;
        }
    }
    return num_lines;
}

void clearOutput(int num_lines)
{
    int i;
    for (i = 0; i < num_lines; i++)
    {
        fputs("\033[A\033[2K", stdout);
    }
    rewind(stdout);
    fflush(stdout);
}

uint64_t currentTime()
{
    uint64_t ms = std::chrono::duration_cast<std::chrono::milliseconds>(
                  std::chrono::system_clock::now().time_since_epoch()).count();
    return ms;
}

std::string processStateToString(Process::State state)
{
    std::string str;
    switch (state)
    {
        case Process::State::NotStarted:
            str = "not started";
            break;
        case Process::State::Ready:
            str = "ready";
            break;
        case Process::State::Running:
            str = "running";
            break;
        case Process::State::IO:
            str = "i/o";
            break;
        case Process::State::Terminated:
            str = "terminated";
            break;
        default:
            str = "unknown";
            break;
    }
    return str;
}<|MERGE_RESOLUTION|>--- conflicted
+++ resolved
@@ -73,35 +73,22 @@
             std::cout << p->getBurstTime(i) << " ";
         }
     }
-
-
-
     // Free configuration data from memory
     deleteConfig(config);
-
     // Launch 1 scheduling thread per cpu core
     std::thread *schedule_threads = new std::thread[num_cores];
     for (i = 0; i < num_cores; i++)
     {
         schedule_threads[i] = std::thread(coreRunProcesses, i, shared_data);
     }
-//
+
     // Main thread work goes here
     int num_lines = 0;
     int count_terminated = 0;
     while (!(shared_data->all_terminated)){
         // Clear output from previous iteration
         clearOutput(num_lines);
-        // Do the following:
-        //   --for loop
-        //   1- Get current time
-        //   2- *Check if any processes need to move from NotStarted to Ready (based on elapsed time), and if so put that process in the ready queue
-        //   3- *Check if any processes have finished their I/O burst, and if so put that process back in the ready queue
-        //   4- *Check if any running process need to be interrupted (RR time slice expires or newly ready process has higher priority)
-        //   5- *Sort the ready queue (if needed - based on scheduling algorithm)
-        //   --in for loop
-        //   6- Determine if all processes are in the terminated state
-        //   7- * = accesses shared data (ready queue), so be sure to use proper synchronization
+       
         for(int i = 0; i < processes.size(); i++){
             //1- get current time
             uint64_t current_time = currentTime(); 
@@ -125,7 +112,6 @@
                 {
                     std::lock_guard<std::mutex> lock(shared_data->mutex);
                     shared_data->ready_queue.push_back(processes[i]);
-                    //std::cout << "Pushed to ready queue from IO\n";
                 }
             }   
             //4- *Check if any running process need to be interrupted (RR time slice expires or newly ready process has higher priority)
@@ -211,7 +197,6 @@
 
     //now sort turnarounds to see which were the first half done and which were second half
     std::sort(turnarounds.begin(), turnarounds.end());
-
     int count_first_half = 0;
     int count_second_half = 0;
     for(int i = 0; i < processes.size(); i++){
@@ -241,37 +226,17 @@
 
 void coreRunProcesses(uint8_t core_id, SchedulerData *shared_data)
 {
-<<<<<<< HEAD
-=======
-     // Work to be done by each core idependent of the other cores
-        // Repeat until all processes in terminated state:
-        //  1 - *Get process at front of ready queue
-        //  2 - Simulate the processes running until one of the following:
-        //     - CPU burst time has elapsed
-        //     - Interrupted (RR time slice has elapsed or process preempted by higher priority process)
-        //  3 - Place the process back in the appropriate queue
-        //     - I/O queue if CPU burst finished (and process not finished) -- no actual queue, simply set state to IO
-        //     - Terminated if CPU burst finished and no more bursts remain -- no actual queue, simply set state to Terminated
-        //     - *Ready queue if interrupted (be sure to modify the CPU burst time to now reflect the remaining time)
-        //  4 - Wait context switching time
-        //   - * = accesses shared data (ready queue), so be sure to use proper synchronization
-
->>>>>>> 5d870cff
     while(!shared_data->all_terminated){ //Run repeatedly until all processes are terminated. 
-        
         Process *toRun;
-
         //Step 1 - Get process at front of ready queue.
         if(!shared_data->ready_queue.empty()){ //get a process if we have one waiting
             std::lock_guard<std::mutex> lock(shared_data->mutex); //if shared errors occur, consider moving this lock outside the IF to catch the read conditional
             toRun = shared_data->ready_queue.front(); 
             shared_data->ready_queue.pop_front(); //pop_front just evicts the front member, so we have to retrieve it first. 
         }
-
         if(toRun != NULL){
             toRun->setBurstStartTime(currentTime()); //Start "simulation" of CPU burst.
         }
-
         //Step 2 - Simulate the process until one of two conditionals occur - Burst time elapses or Interrupt is flagged
         while(toRun != NULL){ 
           //usleep(30000);
@@ -279,24 +244,17 @@
           uint64_t time = currentTime();
           toRun->updateProcess(time);
           toRun->setCpuCore(core_id);
-          //std::cout << "PID: " << toRun->getPid() << ", Elapsed time" << time - toRun->getBurstStartTime() << "\n";
-          //std::cout << "PID: " << toRun->getPid() << ", Burst time" << toRun->getBurstTime(toRun->getCurrentBurst()) << "\n";
             if(toRun != NULL && time - toRun->getBurstStartTime() >= toRun->getBurstTime(toRun->getCurrentBurst())){
-                //std::cout << "Finished burst. \n";
                 toRun->nextBurst(); 
                 toRun->setBurstStartTime(time);      
                 if(toRun->getRemainingTime() > 0 && toRun->getCurrentBurst() < toRun->getNumBursts()){ 
-                    //std::cout << "IO \n";
                     //usleep(30000);
                     toRun->setState(Process::State::IO, time); //if the process is unfinished when kicked, it goes to IO.
-                    //std::cout << "Set state \n";
                     toRun->setCpuCore(-1);
                     toRun = NULL;
-                    //std::cout << "Set state \n";
                 } else {
                     toRun->setState(Process::State::Terminated, time); //if we finished the last burst, set process to Terminated.
                     toRun->setRemainingTime(0);
-                    //td::cout << "Terminate pid: " << toRun->getPid() << "\n";
                     toRun->setCpuCore(-1); 
                     toRun = NULL;
                 }
@@ -306,7 +264,6 @@
                 toRun->updateProcess(time);
                 toRun->updateBurstTime(toRun->getCurrentBurst(), toRun->getBurstTime(toRun->getCurrentBurst()) - (time - toRun->getBurstStartTime())); //Update CPU Burst time (UNFINISHED)
                 shared_data->ready_queue.push_back(toRun); //If an interrupt occured, send our process back into the ready queue
-                //std::cout << "Pushed to ready queue from Interrupt\n";
                 toRun->interruptHandled(); //set it back to uninterrupted.
                 toRun = NULL;
             }
